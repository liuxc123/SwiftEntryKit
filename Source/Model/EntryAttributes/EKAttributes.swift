--- conflicted
+++ resolved
@@ -86,13 +86,7 @@
     
     /** Describes the previous entry behaviour when a new entry with higher display-priority shows */
     public var popBehavior = PopBehavior.animated(animation: .translation)
-<<<<<<< HEAD
 
-    /** Autorotate Enable/Disable */
-    public var enableRotate: Bool = true
-=======
-    
     /** Init with default attributes */
     public init() {}
->>>>>>> ac724365
 }