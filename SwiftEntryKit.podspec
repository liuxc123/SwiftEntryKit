--- conflicted
+++ resolved
@@ -8,11 +8,7 @@
 
 Pod::Spec.new do |s|
   s.name = 'SwiftEntryKit'
-<<<<<<< HEAD
   s.version = '0.4.0'
-=======
-  s.version = '0.3.3'
->>>>>>> 2c7bbf34
   s.summary = 'A simple banner and pop-up displayer for iOS. Written in Swift.'
   s.platform = :ios
   s.ios.deployment_target = '9.0'
